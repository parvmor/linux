/*
 * f_loopback.c - USB peripheral loopback configuration driver
 *
 * Copyright (C) 2003-2008 David Brownell
 * Copyright (C) 2008 by Nokia Corporation
 *
 * This program is free software; you can redistribute it and/or modify
 * it under the terms of the GNU General Public License as published by
 * the Free Software Foundation; either version 2 of the License, or
 * (at your option) any later version.
 */

/* #define VERBOSE_DEBUG */

#include <linux/slab.h>
#include <linux/kernel.h>
#include <linux/device.h>
#include <linux/module.h>
#include <linux/err.h>
#include <linux/usb/composite.h>

#include "g_zero.h"
#include "u_f.h"

/*
 * LOOPBACK FUNCTION ... a testing vehicle for USB peripherals,
 *
 * This takes messages of various sizes written OUT to a device, and loops
 * them back so they can be read IN from it.  It has been used by certain
 * test applications.  It supports limited testing of data queueing logic.
 */
struct f_loopback {
	struct usb_function	function;

	struct usb_ep		*in_ep;
	struct usb_ep		*out_ep;

	unsigned                qlen;
	unsigned                buflen;
};

static inline struct f_loopback *func_to_loop(struct usb_function *f)
{
	return container_of(f, struct f_loopback, function);
}

/*-------------------------------------------------------------------------*/

static struct usb_interface_descriptor loopback_intf = {
	.bLength =		sizeof(loopback_intf),
	.bDescriptorType =	USB_DT_INTERFACE,

	.bNumEndpoints =	2,
	.bInterfaceClass =	USB_CLASS_VENDOR_SPEC,
	/* .iInterface = DYNAMIC */
};

/* full speed support: */

static struct usb_endpoint_descriptor fs_loop_source_desc = {
	.bLength =		USB_DT_ENDPOINT_SIZE,
	.bDescriptorType =	USB_DT_ENDPOINT,

	.bEndpointAddress =	USB_DIR_IN,
	.bmAttributes =		USB_ENDPOINT_XFER_BULK,
};

static struct usb_endpoint_descriptor fs_loop_sink_desc = {
	.bLength =		USB_DT_ENDPOINT_SIZE,
	.bDescriptorType =	USB_DT_ENDPOINT,

	.bEndpointAddress =	USB_DIR_OUT,
	.bmAttributes =		USB_ENDPOINT_XFER_BULK,
};

static struct usb_descriptor_header *fs_loopback_descs[] = {
	(struct usb_descriptor_header *) &loopback_intf,
	(struct usb_descriptor_header *) &fs_loop_sink_desc,
	(struct usb_descriptor_header *) &fs_loop_source_desc,
	NULL,
};

/* high speed support: */

static struct usb_endpoint_descriptor hs_loop_source_desc = {
	.bLength =		USB_DT_ENDPOINT_SIZE,
	.bDescriptorType =	USB_DT_ENDPOINT,

	.bmAttributes =		USB_ENDPOINT_XFER_BULK,
	.wMaxPacketSize =	cpu_to_le16(512),
};

static struct usb_endpoint_descriptor hs_loop_sink_desc = {
	.bLength =		USB_DT_ENDPOINT_SIZE,
	.bDescriptorType =	USB_DT_ENDPOINT,

	.bmAttributes =		USB_ENDPOINT_XFER_BULK,
	.wMaxPacketSize =	cpu_to_le16(512),
};

static struct usb_descriptor_header *hs_loopback_descs[] = {
	(struct usb_descriptor_header *) &loopback_intf,
	(struct usb_descriptor_header *) &hs_loop_source_desc,
	(struct usb_descriptor_header *) &hs_loop_sink_desc,
	NULL,
};

/* super speed support: */

static struct usb_endpoint_descriptor ss_loop_source_desc = {
	.bLength =		USB_DT_ENDPOINT_SIZE,
	.bDescriptorType =	USB_DT_ENDPOINT,

	.bmAttributes =		USB_ENDPOINT_XFER_BULK,
	.wMaxPacketSize =	cpu_to_le16(1024),
};

static struct usb_ss_ep_comp_descriptor ss_loop_source_comp_desc = {
	.bLength =		USB_DT_SS_EP_COMP_SIZE,
	.bDescriptorType =	USB_DT_SS_ENDPOINT_COMP,
	.bMaxBurst =		0,
	.bmAttributes =		0,
	.wBytesPerInterval =	0,
};

static struct usb_endpoint_descriptor ss_loop_sink_desc = {
	.bLength =		USB_DT_ENDPOINT_SIZE,
	.bDescriptorType =	USB_DT_ENDPOINT,

	.bmAttributes =		USB_ENDPOINT_XFER_BULK,
	.wMaxPacketSize =	cpu_to_le16(1024),
};

static struct usb_ss_ep_comp_descriptor ss_loop_sink_comp_desc = {
	.bLength =		USB_DT_SS_EP_COMP_SIZE,
	.bDescriptorType =	USB_DT_SS_ENDPOINT_COMP,
	.bMaxBurst =		0,
	.bmAttributes =		0,
	.wBytesPerInterval =	0,
};

static struct usb_descriptor_header *ss_loopback_descs[] = {
	(struct usb_descriptor_header *) &loopback_intf,
	(struct usb_descriptor_header *) &ss_loop_source_desc,
	(struct usb_descriptor_header *) &ss_loop_source_comp_desc,
	(struct usb_descriptor_header *) &ss_loop_sink_desc,
	(struct usb_descriptor_header *) &ss_loop_sink_comp_desc,
	NULL,
};

/* function-specific strings: */

static struct usb_string strings_loopback[] = {
	[0].s = "loop input to output",
	{  }			/* end of list */
};

static struct usb_gadget_strings stringtab_loop = {
	.language	= 0x0409,	/* en-us */
	.strings	= strings_loopback,
};

static struct usb_gadget_strings *loopback_strings[] = {
	&stringtab_loop,
	NULL,
};

/*-------------------------------------------------------------------------*/

static int loopback_bind(struct usb_configuration *c, struct usb_function *f)
{
	struct usb_composite_dev *cdev = c->cdev;
	struct f_loopback	*loop = func_to_loop(f);
	int			id;
	int ret;

	/* allocate interface ID(s) */
	id = usb_interface_id(c, f);
	if (id < 0)
		return id;
	loopback_intf.bInterfaceNumber = id;

	id = usb_string_id(cdev);
	if (id < 0)
		return id;
	strings_loopback[0].id = id;
	loopback_intf.iInterface = id;

	/* allocate endpoints */

	loop->in_ep = usb_ep_autoconfig(cdev->gadget, &fs_loop_source_desc);
	if (!loop->in_ep) {
autoconf_fail:
		ERROR(cdev, "%s: can't autoconfigure on %s\n",
			f->name, cdev->gadget->name);
		return -ENODEV;
	}

	loop->out_ep = usb_ep_autoconfig(cdev->gadget, &fs_loop_sink_desc);
	if (!loop->out_ep)
		goto autoconf_fail;

	/* support high speed hardware */
	hs_loop_source_desc.bEndpointAddress =
		fs_loop_source_desc.bEndpointAddress;
	hs_loop_sink_desc.bEndpointAddress = fs_loop_sink_desc.bEndpointAddress;

	/* support super speed hardware */
	ss_loop_source_desc.bEndpointAddress =
		fs_loop_source_desc.bEndpointAddress;
	ss_loop_sink_desc.bEndpointAddress = fs_loop_sink_desc.bEndpointAddress;

	ret = usb_assign_descriptors(f, fs_loopback_descs, hs_loopback_descs,
			ss_loopback_descs);
	if (ret)
		return ret;

	DBG(cdev, "%s speed %s: IN/%s, OUT/%s\n",
	    (gadget_is_superspeed(c->cdev->gadget) ? "super" :
	     (gadget_is_dualspeed(c->cdev->gadget) ? "dual" : "full")),
			f->name, loop->in_ep->name, loop->out_ep->name);
	return 0;
}

static void lb_free_func(struct usb_function *f)
{
	struct f_lb_opts *opts;

	opts = container_of(f->fi, struct f_lb_opts, func_inst);

	mutex_lock(&opts->lock);
	opts->refcnt--;
	mutex_unlock(&opts->lock);

	usb_free_all_descriptors(f);
	kfree(func_to_loop(f));
}

static void loopback_complete(struct usb_ep *ep, struct usb_request *req)
{
	struct f_loopback	*loop = ep->driver_data;
	struct usb_composite_dev *cdev = loop->function.config->cdev;
	int			status = req->status;

	switch (status) {
	case 0:				/* normal completion? */
		if (ep == loop->out_ep) {
			/*
			 * We received some data from the host so let's
			 * queue it so host can read the from our in ep
			 */
			struct usb_request *in_req = req->context;

			in_req->zero = (req->actual < req->length);
			in_req->length = req->actual;
			ep = loop->in_ep;
			req = in_req;
		} else {
			/*
			 * We have just looped back a bunch of data
			 * to host. Now let's wait for some more data.
			 */
			req = req->context;
			ep = loop->out_ep;
		}

		/* queue the buffer back to host or for next bunch of data */
		status = usb_ep_queue(ep, req, GFP_ATOMIC);
		if (status == 0) {
			return;
		} else {
			ERROR(cdev, "Unable to loop back buffer to %s: %d\n",
			      ep->name, status);
			goto free_req;
		}

		/* "should never get here" */
	default:
		ERROR(cdev, "%s loop complete --> %d, %d/%d\n", ep->name,
				status, req->actual, req->length);
		/* FALLTHROUGH */

	/* NOTE:  since this driver doesn't maintain an explicit record
	 * of requests it submitted (just maintains qlen count), we
	 * rely on the hardware driver to clean up on disconnect or
	 * endpoint disable.
	 */
	case -ECONNABORTED:		/* hardware forced ep reset */
	case -ECONNRESET:		/* request dequeued */
	case -ESHUTDOWN:		/* disconnect from host */
free_req:
		usb_ep_free_request(ep == loop->in_ep ?
				    loop->out_ep : loop->in_ep,
				    req->context);
		free_ep_req(ep, req);
		return;
	}
}

static void disable_loopback(struct f_loopback *loop)
{
	struct usb_composite_dev	*cdev;

	cdev = loop->function.config->cdev;
	disable_endpoints(cdev, loop->in_ep, loop->out_ep, NULL, NULL);
	VDBG(cdev, "%s disabled\n", loop->function.name);
}

static inline struct usb_request *lb_alloc_ep_req(struct usb_ep *ep, int len)
{
	struct f_loopback	*loop = ep->driver_data;

	return alloc_ep_req(ep, len, loop->buflen);
}

static int alloc_requests(struct usb_composite_dev *cdev,
			  struct f_loopback *loop)
{
	struct usb_request *in_req, *out_req;
	int i;
	int result = 0;

	/*
	 * allocate a bunch of read buffers and queue them all at once.
	 * we buffer at most 'qlen' transfers; We allocate buffers only
	 * for out transfer and reuse them in IN transfers to implement
	 * our loopback functionality
	 */
	for (i = 0; i < loop->qlen && result == 0; i++) {
		result = -ENOMEM;

<<<<<<< HEAD
		in_req = usb_ep_alloc_request(loop->in_ep, GFP_KERNEL);
=======
		in_req = usb_ep_alloc_request(loop->in_ep, GFP_ATOMIC);
>>>>>>> 06a691e6
		if (!in_req)
			goto fail;

		out_req = lb_alloc_ep_req(loop->out_ep, 0);
		if (!out_req)
			goto fail_in;

		in_req->complete = loopback_complete;
		out_req->complete = loopback_complete;

		in_req->buf = out_req->buf;
		/* length will be set in complete routine */
		in_req->context = out_req;
		out_req->context = in_req;

		result = usb_ep_queue(loop->out_ep, out_req, GFP_ATOMIC);
		if (result) {
			ERROR(cdev, "%s queue req --> %d\n",
					loop->out_ep->name, result);
			goto fail_out;
		}
	}

	return 0;

fail_out:
	free_ep_req(loop->out_ep, out_req);
fail_in:
	usb_ep_free_request(loop->in_ep, in_req);
fail:
	return result;
}

static int enable_endpoint(struct usb_composite_dev *cdev,
			   struct f_loopback *loop, struct usb_ep *ep)
{
	int					result;

	result = config_ep_by_speed(cdev->gadget, &(loop->function), ep);
	if (result)
		goto out;

	result = usb_ep_enable(ep);
	if (result < 0)
		goto out;
	ep->driver_data = loop;
	result = 0;

out:
	return result;
}

static int
enable_loopback(struct usb_composite_dev *cdev, struct f_loopback *loop)
{
	int					result = 0;

	result = enable_endpoint(cdev, loop, loop->in_ep);
	if (result)
		goto out;

	result = enable_endpoint(cdev, loop, loop->out_ep);
	if (result)
		goto disable_in;

	result = alloc_requests(cdev, loop);
	if (result)
		goto disable_out;

	DBG(cdev, "%s enabled\n", loop->function.name);
	return 0;

disable_out:
	usb_ep_disable(loop->out_ep);
disable_in:
	usb_ep_disable(loop->in_ep);
out:
	return result;
}

static int loopback_set_alt(struct usb_function *f,
		unsigned intf, unsigned alt)
{
	struct f_loopback	*loop = func_to_loop(f);
	struct usb_composite_dev *cdev = f->config->cdev;

	/* we know alt is zero */
	disable_loopback(loop);
	return enable_loopback(cdev, loop);
}

static void loopback_disable(struct usb_function *f)
{
	struct f_loopback	*loop = func_to_loop(f);

	disable_loopback(loop);
}

static struct usb_function *loopback_alloc(struct usb_function_instance *fi)
{
	struct f_loopback	*loop;
	struct f_lb_opts	*lb_opts;

	loop = kzalloc(sizeof *loop, GFP_KERNEL);
	if (!loop)
		return ERR_PTR(-ENOMEM);

	lb_opts = container_of(fi, struct f_lb_opts, func_inst);

	mutex_lock(&lb_opts->lock);
	lb_opts->refcnt++;
	mutex_unlock(&lb_opts->lock);

	loop->buflen = lb_opts->bulk_buflen;
	loop->qlen = lb_opts->qlen;
	if (!loop->qlen)
		loop->qlen = 32;

	loop->function.name = "loopback";
	loop->function.bind = loopback_bind;
	loop->function.set_alt = loopback_set_alt;
	loop->function.disable = loopback_disable;
	loop->function.strings = loopback_strings;

	loop->function.free_func = lb_free_func;

	return &loop->function;
}

static inline struct f_lb_opts *to_f_lb_opts(struct config_item *item)
{
	return container_of(to_config_group(item), struct f_lb_opts,
			    func_inst.group);
}

static void lb_attr_release(struct config_item *item)
{
	struct f_lb_opts *lb_opts = to_f_lb_opts(item);

	usb_put_function_instance(&lb_opts->func_inst);
}

static struct configfs_item_operations lb_item_ops = {
	.release		= lb_attr_release,
};

static ssize_t f_lb_opts_qlen_show(struct config_item *item, char *page)
{
	struct f_lb_opts *opts = to_f_lb_opts(item);
	int result;

	mutex_lock(&opts->lock);
	result = sprintf(page, "%d\n", opts->qlen);
	mutex_unlock(&opts->lock);

	return result;
}

static ssize_t f_lb_opts_qlen_store(struct config_item *item,
				    const char *page, size_t len)
{
	struct f_lb_opts *opts = to_f_lb_opts(item);
	int ret;
	u32 num;

	mutex_lock(&opts->lock);
	if (opts->refcnt) {
		ret = -EBUSY;
		goto end;
	}

	ret = kstrtou32(page, 0, &num);
	if (ret)
		goto end;

	opts->qlen = num;
	ret = len;
end:
	mutex_unlock(&opts->lock);
	return ret;
}

CONFIGFS_ATTR(f_lb_opts_, qlen);

static ssize_t f_lb_opts_bulk_buflen_show(struct config_item *item, char *page)
{
	struct f_lb_opts *opts = to_f_lb_opts(item);
	int result;

	mutex_lock(&opts->lock);
	result = sprintf(page, "%d\n", opts->bulk_buflen);
	mutex_unlock(&opts->lock);

	return result;
}

static ssize_t f_lb_opts_bulk_buflen_store(struct config_item *item,
				    const char *page, size_t len)
{
	struct f_lb_opts *opts = to_f_lb_opts(item);
	int ret;
	u32 num;

	mutex_lock(&opts->lock);
	if (opts->refcnt) {
		ret = -EBUSY;
		goto end;
	}

	ret = kstrtou32(page, 0, &num);
	if (ret)
		goto end;

	opts->bulk_buflen = num;
	ret = len;
end:
	mutex_unlock(&opts->lock);
	return ret;
}

CONFIGFS_ATTR(f_lb_opts_, bulk_buflen);

static struct configfs_attribute *lb_attrs[] = {
	&f_lb_opts_attr_qlen,
	&f_lb_opts_attr_bulk_buflen,
	NULL,
};

static struct config_item_type lb_func_type = {
	.ct_item_ops    = &lb_item_ops,
	.ct_attrs	= lb_attrs,
	.ct_owner       = THIS_MODULE,
};

static void lb_free_instance(struct usb_function_instance *fi)
{
	struct f_lb_opts *lb_opts;

	lb_opts = container_of(fi, struct f_lb_opts, func_inst);
	kfree(lb_opts);
}

static struct usb_function_instance *loopback_alloc_instance(void)
{
	struct f_lb_opts *lb_opts;

	lb_opts = kzalloc(sizeof(*lb_opts), GFP_KERNEL);
	if (!lb_opts)
		return ERR_PTR(-ENOMEM);
	mutex_init(&lb_opts->lock);
	lb_opts->func_inst.free_func_inst = lb_free_instance;
	lb_opts->bulk_buflen = GZERO_BULK_BUFLEN;
	lb_opts->qlen = GZERO_QLEN;

	config_group_init_type_name(&lb_opts->func_inst.group, "",
				    &lb_func_type);

	return  &lb_opts->func_inst;
}
DECLARE_USB_FUNCTION(Loopback, loopback_alloc_instance, loopback_alloc);

int __init lb_modinit(void)
{
	int ret;

	ret = usb_function_register(&Loopbackusb_func);
	if (ret)
		return ret;
	return ret;
}
void __exit lb_modexit(void)
{
	usb_function_unregister(&Loopbackusb_func);
}

MODULE_LICENSE("GPL");<|MERGE_RESOLUTION|>--- conflicted
+++ resolved
@@ -329,11 +329,7 @@
 	for (i = 0; i < loop->qlen && result == 0; i++) {
 		result = -ENOMEM;
 
-<<<<<<< HEAD
-		in_req = usb_ep_alloc_request(loop->in_ep, GFP_KERNEL);
-=======
 		in_req = usb_ep_alloc_request(loop->in_ep, GFP_ATOMIC);
->>>>>>> 06a691e6
 		if (!in_req)
 			goto fail;
 
