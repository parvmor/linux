/*
 * Copyright 2008 Advanced Micro Devices, Inc.
 * Copyright 2008 Red Hat Inc.
 * Copyright 2009 Jerome Glisse.
 *
 * Permission is hereby granted, free of charge, to any person obtaining a
 * copy of this software and associated documentation files (the "Software"),
 * to deal in the Software without restriction, including without limitation
 * the rights to use, copy, modify, merge, publish, distribute, sublicense,
 * and/or sell copies of the Software, and to permit persons to whom the
 * Software is furnished to do so, subject to the following conditions:
 *
 * The above copyright notice and this permission notice shall be included in
 * all copies or substantial portions of the Software.
 *
 * THE SOFTWARE IS PROVIDED "AS IS", WITHOUT WARRANTY OF ANY KIND, EXPRESS OR
 * IMPLIED, INCLUDING BUT NOT LIMITED TO THE WARRANTIES OF MERCHANTABILITY,
 * FITNESS FOR A PARTICULAR PURPOSE AND NONINFRINGEMENT.  IN NO EVENT SHALL
 * THE COPYRIGHT HOLDER(S) OR AUTHOR(S) BE LIABLE FOR ANY CLAIM, DAMAGES OR
 * OTHER LIABILITY, WHETHER IN AN ACTION OF CONTRACT, TORT OR OTHERWISE,
 * ARISING FROM, OUT OF OR IN CONNECTION WITH THE SOFTWARE OR THE USE OR
 * OTHER DEALINGS IN THE SOFTWARE.
 *
 * Authors: Dave Airlie
 *          Alex Deucher
 *          Jerome Glisse
 */
#include <drm/drmP.h>
#include "radeon.h"
#include <drm/radeon_drm.h>
#include "radeon_asic.h"

#include <linux/vga_switcheroo.h>
#include <linux/slab.h>
#include <linux/pm_runtime.h>
/**
 * radeon_driver_unload_kms - Main unload function for KMS.
 *
 * @dev: drm dev pointer
 *
 * This is the main unload function for KMS (all asics).
 * It calls radeon_modeset_fini() to tear down the
 * displays, and radeon_device_fini() to tear down
 * the rest of the device (CP, writeback, etc.).
 * Returns 0 on success.
 */
int radeon_driver_unload_kms(struct drm_device *dev)
{
	struct radeon_device *rdev = dev->dev_private;

	if (rdev == NULL)
		return 0;

	if (rdev->rmmio == NULL)
		goto done_free;

	pm_runtime_get_sync(dev->dev);

	radeon_acpi_fini(rdev);
	
	radeon_modeset_fini(rdev);
	radeon_device_fini(rdev);

done_free:
	kfree(rdev);
	dev->dev_private = NULL;
	return 0;
}

/**
 * radeon_driver_load_kms - Main load function for KMS.
 *
 * @dev: drm dev pointer
 * @flags: device flags
 *
 * This is the main load function for KMS (all asics).
 * It calls radeon_device_init() to set up the non-display
 * parts of the chip (asic init, CP, writeback, etc.), and
 * radeon_modeset_init() to set up the display parts
 * (crtcs, encoders, hotplug detect, etc.).
 * Returns 0 on success, error on failure.
 */
int radeon_driver_load_kms(struct drm_device *dev, unsigned long flags)
{
	struct radeon_device *rdev;
	int r, acpi_status;

	rdev = kzalloc(sizeof(struct radeon_device), GFP_KERNEL);
	if (rdev == NULL) {
		return -ENOMEM;
	}
	dev->dev_private = (void *)rdev;

	/* update BUS flag */
	if (drm_pci_device_is_agp(dev)) {
		flags |= RADEON_IS_AGP;
	} else if (pci_is_pcie(dev->pdev)) {
		flags |= RADEON_IS_PCIE;
	} else {
		flags |= RADEON_IS_PCI;
	}

	/* radeon_device_init should report only fatal error
	 * like memory allocation failure or iomapping failure,
	 * or memory manager initialization failure, it must
	 * properly initialize the GPU MC controller and permit
	 * VRAM allocation
	 */
	r = radeon_device_init(rdev, dev, dev->pdev, flags);
	if (r) {
		dev_err(&dev->pdev->dev, "Fatal error during GPU init\n");
		goto out;
	}

	/* Again modeset_init should fail only on fatal error
	 * otherwise it should provide enough functionalities
	 * for shadowfb to run
	 */
	r = radeon_modeset_init(rdev);
	if (r)
		dev_err(&dev->pdev->dev, "Fatal error during modeset init\n");

	/* Call ACPI methods: require modeset init
	 * but failure is not fatal
	 */
	if (!r) {
		acpi_status = radeon_acpi_init(rdev);
		if (acpi_status)
		dev_dbg(&dev->pdev->dev,
				"Error during ACPI methods call\n");
	}

	if (radeon_runtime_pm != 0) {
		pm_runtime_use_autosuspend(dev->dev);
		pm_runtime_set_autosuspend_delay(dev->dev, 5000);
		pm_runtime_set_active(dev->dev);
		pm_runtime_allow(dev->dev);
		pm_runtime_mark_last_busy(dev->dev);
		pm_runtime_put_autosuspend(dev->dev);
	}

out:
	if (r)
		radeon_driver_unload_kms(dev);


	return r;
}

/**
 * radeon_set_filp_rights - Set filp right.
 *
 * @dev: drm dev pointer
 * @owner: drm file
 * @applier: drm file
 * @value: value
 *
 * Sets the filp rights for the device (all asics).
 */
static void radeon_set_filp_rights(struct drm_device *dev,
				   struct drm_file **owner,
				   struct drm_file *applier,
				   uint32_t *value)
{
	mutex_lock(&dev->struct_mutex);
	if (*value == 1) {
		/* wants rights */
		if (!*owner)
			*owner = applier;
	} else if (*value == 0) {
		/* revokes rights */
		if (*owner == applier)
			*owner = NULL;
	}
	*value = *owner == applier ? 1 : 0;
	mutex_unlock(&dev->struct_mutex);
}

/*
 * Userspace get information ioctl
 */
/**
 * radeon_info_ioctl - answer a device specific request.
 *
 * @rdev: radeon device pointer
 * @data: request object
 * @filp: drm filp
 *
 * This function is used to pass device specific parameters to the userspace
 * drivers.  Examples include: pci device id, pipeline parms, tiling params,
 * etc. (all asics).
 * Returns 0 on success, -EINVAL on failure.
 */
int radeon_info_ioctl(struct drm_device *dev, void *data, struct drm_file *filp)
{
	struct radeon_device *rdev = dev->dev_private;
	struct drm_radeon_info *info = data;
	struct radeon_mode_info *minfo = &rdev->mode_info;
	uint32_t *value, value_tmp, *value_ptr, value_size;
	uint64_t value64;
	struct drm_crtc *crtc;
	int i, found;

	value_ptr = (uint32_t *)((unsigned long)info->value);
	value = &value_tmp;
	value_size = sizeof(uint32_t);

	switch (info->request) {
	case RADEON_INFO_DEVICE_ID:
		*value = dev->pdev->device;
		break;
	case RADEON_INFO_NUM_GB_PIPES:
		*value = rdev->num_gb_pipes;
		break;
	case RADEON_INFO_NUM_Z_PIPES:
		*value = rdev->num_z_pipes;
		break;
	case RADEON_INFO_ACCEL_WORKING:
		/* xf86-video-ati 6.13.0 relies on this being false for evergreen */
		if ((rdev->family >= CHIP_CEDAR) && (rdev->family <= CHIP_HEMLOCK))
			*value = false;
		else
			*value = rdev->accel_working;
		break;
	case RADEON_INFO_CRTC_FROM_ID:
		if (DRM_COPY_FROM_USER(value, value_ptr, sizeof(uint32_t))) {
			DRM_ERROR("copy_from_user %s:%u\n", __func__, __LINE__);
			return -EFAULT;
		}
		for (i = 0, found = 0; i < rdev->num_crtc; i++) {
			crtc = (struct drm_crtc *)minfo->crtcs[i];
			if (crtc && crtc->base.id == *value) {
				struct radeon_crtc *radeon_crtc = to_radeon_crtc(crtc);
				*value = radeon_crtc->crtc_id;
				found = 1;
				break;
			}
		}
		if (!found) {
			DRM_DEBUG_KMS("unknown crtc id %d\n", *value);
			return -EINVAL;
		}
		break;
	case RADEON_INFO_ACCEL_WORKING2:
		*value = rdev->accel_working;
		break;
	case RADEON_INFO_TILING_CONFIG:
		if (rdev->family >= CHIP_BONAIRE)
			*value = rdev->config.cik.tile_config;
		else if (rdev->family >= CHIP_TAHITI)
			*value = rdev->config.si.tile_config;
		else if (rdev->family >= CHIP_CAYMAN)
			*value = rdev->config.cayman.tile_config;
		else if (rdev->family >= CHIP_CEDAR)
			*value = rdev->config.evergreen.tile_config;
		else if (rdev->family >= CHIP_RV770)
			*value = rdev->config.rv770.tile_config;
		else if (rdev->family >= CHIP_R600)
			*value = rdev->config.r600.tile_config;
		else {
			DRM_DEBUG_KMS("tiling config is r6xx+ only!\n");
			return -EINVAL;
		}
		break;
	case RADEON_INFO_WANT_HYPERZ:
		/* The "value" here is both an input and output parameter.
		 * If the input value is 1, filp requests hyper-z access.
		 * If the input value is 0, filp revokes its hyper-z access.
		 *
		 * When returning, the value is 1 if filp owns hyper-z access,
		 * 0 otherwise. */
		if (DRM_COPY_FROM_USER(value, value_ptr, sizeof(uint32_t))) {
			DRM_ERROR("copy_from_user %s:%u\n", __func__, __LINE__);
			return -EFAULT;
		}
		if (*value >= 2) {
			DRM_DEBUG_KMS("WANT_HYPERZ: invalid value %d\n", *value);
			return -EINVAL;
		}
		radeon_set_filp_rights(dev, &rdev->hyperz_filp, filp, value);
		break;
	case RADEON_INFO_WANT_CMASK:
		/* The same logic as Hyper-Z. */
		if (DRM_COPY_FROM_USER(value, value_ptr, sizeof(uint32_t))) {
			DRM_ERROR("copy_from_user %s:%u\n", __func__, __LINE__);
			return -EFAULT;
		}
		if (*value >= 2) {
			DRM_DEBUG_KMS("WANT_CMASK: invalid value %d\n", *value);
			return -EINVAL;
		}
		radeon_set_filp_rights(dev, &rdev->cmask_filp, filp, value);
		break;
	case RADEON_INFO_CLOCK_CRYSTAL_FREQ:
		/* return clock value in KHz */
		if (rdev->asic->get_xclk)
			*value = radeon_get_xclk(rdev) * 10;
		else
			*value = rdev->clock.spll.reference_freq * 10;
		break;
	case RADEON_INFO_NUM_BACKENDS:
		if (rdev->family >= CHIP_BONAIRE)
			*value = rdev->config.cik.max_backends_per_se *
				rdev->config.cik.max_shader_engines;
		else if (rdev->family >= CHIP_TAHITI)
			*value = rdev->config.si.max_backends_per_se *
				rdev->config.si.max_shader_engines;
		else if (rdev->family >= CHIP_CAYMAN)
			*value = rdev->config.cayman.max_backends_per_se *
				rdev->config.cayman.max_shader_engines;
		else if (rdev->family >= CHIP_CEDAR)
			*value = rdev->config.evergreen.max_backends;
		else if (rdev->family >= CHIP_RV770)
			*value = rdev->config.rv770.max_backends;
		else if (rdev->family >= CHIP_R600)
			*value = rdev->config.r600.max_backends;
		else {
			return -EINVAL;
		}
		break;
	case RADEON_INFO_NUM_TILE_PIPES:
		if (rdev->family >= CHIP_BONAIRE)
			*value = rdev->config.cik.max_tile_pipes;
		else if (rdev->family >= CHIP_TAHITI)
			*value = rdev->config.si.max_tile_pipes;
		else if (rdev->family >= CHIP_CAYMAN)
			*value = rdev->config.cayman.max_tile_pipes;
		else if (rdev->family >= CHIP_CEDAR)
			*value = rdev->config.evergreen.max_tile_pipes;
		else if (rdev->family >= CHIP_RV770)
			*value = rdev->config.rv770.max_tile_pipes;
		else if (rdev->family >= CHIP_R600)
			*value = rdev->config.r600.max_tile_pipes;
		else {
			return -EINVAL;
		}
		break;
	case RADEON_INFO_FUSION_GART_WORKING:
		*value = 1;
		break;
	case RADEON_INFO_BACKEND_MAP:
		if (rdev->family >= CHIP_BONAIRE)
			*value = rdev->config.cik.backend_map;
		else if (rdev->family >= CHIP_TAHITI)
			*value = rdev->config.si.backend_map;
		else if (rdev->family >= CHIP_CAYMAN)
			*value = rdev->config.cayman.backend_map;
		else if (rdev->family >= CHIP_CEDAR)
			*value = rdev->config.evergreen.backend_map;
		else if (rdev->family >= CHIP_RV770)
			*value = rdev->config.rv770.backend_map;
		else if (rdev->family >= CHIP_R600)
			*value = rdev->config.r600.backend_map;
		else {
			return -EINVAL;
		}
		break;
	case RADEON_INFO_VA_START:
		/* this is where we report if vm is supported or not */
		if (rdev->family < CHIP_CAYMAN)
			return -EINVAL;
		*value = RADEON_VA_RESERVED_SIZE;
		break;
	case RADEON_INFO_IB_VM_MAX_SIZE:
		/* this is where we report if vm is supported or not */
		if (rdev->family < CHIP_CAYMAN)
			return -EINVAL;
		*value = RADEON_IB_VM_MAX_SIZE;
		break;
	case RADEON_INFO_MAX_PIPES:
		if (rdev->family >= CHIP_BONAIRE)
			*value = rdev->config.cik.max_cu_per_sh;
		else if (rdev->family >= CHIP_TAHITI)
			*value = rdev->config.si.max_cu_per_sh;
		else if (rdev->family >= CHIP_CAYMAN)
			*value = rdev->config.cayman.max_pipes_per_simd;
		else if (rdev->family >= CHIP_CEDAR)
			*value = rdev->config.evergreen.max_pipes;
		else if (rdev->family >= CHIP_RV770)
			*value = rdev->config.rv770.max_pipes;
		else if (rdev->family >= CHIP_R600)
			*value = rdev->config.r600.max_pipes;
		else {
			return -EINVAL;
		}
		break;
	case RADEON_INFO_TIMESTAMP:
		if (rdev->family < CHIP_R600) {
			DRM_DEBUG_KMS("timestamp is r6xx+ only!\n");
			return -EINVAL;
		}
		value = (uint32_t*)&value64;
		value_size = sizeof(uint64_t);
		value64 = radeon_get_gpu_clock_counter(rdev);
		break;
	case RADEON_INFO_MAX_SE:
		if (rdev->family >= CHIP_BONAIRE)
			*value = rdev->config.cik.max_shader_engines;
		else if (rdev->family >= CHIP_TAHITI)
			*value = rdev->config.si.max_shader_engines;
		else if (rdev->family >= CHIP_CAYMAN)
			*value = rdev->config.cayman.max_shader_engines;
		else if (rdev->family >= CHIP_CEDAR)
			*value = rdev->config.evergreen.num_ses;
		else
			*value = 1;
		break;
	case RADEON_INFO_MAX_SH_PER_SE:
		if (rdev->family >= CHIP_BONAIRE)
			*value = rdev->config.cik.max_sh_per_se;
		else if (rdev->family >= CHIP_TAHITI)
			*value = rdev->config.si.max_sh_per_se;
		else
			return -EINVAL;
		break;
	case RADEON_INFO_FASTFB_WORKING:
		*value = rdev->fastfb_working;
		break;
	case RADEON_INFO_RING_WORKING:
		if (DRM_COPY_FROM_USER(value, value_ptr, sizeof(uint32_t))) {
			DRM_ERROR("copy_from_user %s:%u\n", __func__, __LINE__);
			return -EFAULT;
		}
		switch (*value) {
		case RADEON_CS_RING_GFX:
		case RADEON_CS_RING_COMPUTE:
			*value = rdev->ring[RADEON_RING_TYPE_GFX_INDEX].ready;
			break;
		case RADEON_CS_RING_DMA:
			*value = rdev->ring[R600_RING_TYPE_DMA_INDEX].ready;
			*value |= rdev->ring[CAYMAN_RING_TYPE_DMA1_INDEX].ready;
			break;
		case RADEON_CS_RING_UVD:
			*value = rdev->ring[R600_RING_TYPE_UVD_INDEX].ready;
			break;
		default:
			return -EINVAL;
		}
		break;
	case RADEON_INFO_SI_TILE_MODE_ARRAY:
		if (rdev->family >= CHIP_BONAIRE) {
			value = rdev->config.cik.tile_mode_array;
			value_size = sizeof(uint32_t)*32;
		} else if (rdev->family >= CHIP_TAHITI) {
			value = rdev->config.si.tile_mode_array;
			value_size = sizeof(uint32_t)*32;
		} else {
			DRM_DEBUG_KMS("tile mode array is si+ only!\n");
			return -EINVAL;
		}
		break;
<<<<<<< HEAD
	case RADEON_INFO_SI_CP_DMA_COMPUTE:
		*value = 1;
		break;
=======
	case RADEON_INFO_CIK_MACROTILE_MODE_ARRAY:
		if (rdev->family >= CHIP_BONAIRE) {
			value = rdev->config.cik.macrotile_mode_array;
			value_size = sizeof(uint32_t)*16;
		} else {
			DRM_DEBUG_KMS("macrotile mode array is cik+ only!\n");
			return -EINVAL;
		}
		break;
	case RADEON_INFO_SI_CP_DMA_COMPUTE:
		*value = 1;
		break;
	case RADEON_INFO_SI_BACKEND_ENABLED_MASK:
		if (rdev->family >= CHIP_BONAIRE) {
			*value = rdev->config.cik.backend_enable_mask;
		} else if (rdev->family >= CHIP_TAHITI) {
			*value = rdev->config.si.backend_enable_mask;
		} else {
			DRM_DEBUG_KMS("BACKEND_ENABLED_MASK is si+ only!\n");
		}
		break;
>>>>>>> d8ec26d7
	default:
		DRM_DEBUG_KMS("Invalid request %d\n", info->request);
		return -EINVAL;
	}
	if (DRM_COPY_TO_USER(value_ptr, (char*)value, value_size)) {
		DRM_ERROR("copy_to_user %s:%u\n", __func__, __LINE__);
		return -EFAULT;
	}
	return 0;
}


/*
 * Outdated mess for old drm with Xorg being in charge (void function now).
 */
/**
 * radeon_driver_firstopen_kms - drm callback for last close
 *
 * @dev: drm dev pointer
 *
 * Switch vga switcheroo state after last close (all asics).
 */
void radeon_driver_lastclose_kms(struct drm_device *dev)
{
	vga_switcheroo_process_delayed_switch();
}

/**
 * radeon_driver_open_kms - drm callback for open
 *
 * @dev: drm dev pointer
 * @file_priv: drm file
 *
 * On device open, init vm on cayman+ (all asics).
 * Returns 0 on success, error on failure.
 */
int radeon_driver_open_kms(struct drm_device *dev, struct drm_file *file_priv)
{
	struct radeon_device *rdev = dev->dev_private;
	int r;

	file_priv->driver_priv = NULL;

	r = pm_runtime_get_sync(dev->dev);
	if (r < 0)
		return r;

	/* new gpu have virtual address space support */
	if (rdev->family >= CHIP_CAYMAN) {
		struct radeon_fpriv *fpriv;
		struct radeon_bo_va *bo_va;
		int r;

		fpriv = kzalloc(sizeof(*fpriv), GFP_KERNEL);
		if (unlikely(!fpriv)) {
			return -ENOMEM;
		}

		radeon_vm_init(rdev, &fpriv->vm);

		/* map the ib pool buffer read only into
		 * virtual address space */
		bo_va = radeon_vm_bo_add(rdev, &fpriv->vm,
					 rdev->ring_tmp_bo.bo);
		r = radeon_vm_bo_set_addr(rdev, bo_va, RADEON_VA_IB_OFFSET,
					  RADEON_VM_PAGE_READABLE |
					  RADEON_VM_PAGE_SNOOPED);
		if (r) {
			radeon_vm_fini(rdev, &fpriv->vm);
			kfree(fpriv);
			return r;
		}

		file_priv->driver_priv = fpriv;
	}

	pm_runtime_mark_last_busy(dev->dev);
	pm_runtime_put_autosuspend(dev->dev);
	return 0;
}

/**
 * radeon_driver_postclose_kms - drm callback for post close
 *
 * @dev: drm dev pointer
 * @file_priv: drm file
 *
 * On device post close, tear down vm on cayman+ (all asics).
 */
void radeon_driver_postclose_kms(struct drm_device *dev,
				 struct drm_file *file_priv)
{
	struct radeon_device *rdev = dev->dev_private;

	/* new gpu have virtual address space support */
	if (rdev->family >= CHIP_CAYMAN && file_priv->driver_priv) {
		struct radeon_fpriv *fpriv = file_priv->driver_priv;
		struct radeon_bo_va *bo_va;
		int r;

		r = radeon_bo_reserve(rdev->ring_tmp_bo.bo, false);
		if (!r) {
			bo_va = radeon_vm_bo_find(&fpriv->vm,
						  rdev->ring_tmp_bo.bo);
			if (bo_va)
				radeon_vm_bo_rmv(rdev, bo_va);
			radeon_bo_unreserve(rdev->ring_tmp_bo.bo);
		}

		radeon_vm_fini(rdev, &fpriv->vm);
		kfree(fpriv);
		file_priv->driver_priv = NULL;
	}
}

/**
 * radeon_driver_preclose_kms - drm callback for pre close
 *
 * @dev: drm dev pointer
 * @file_priv: drm file
 *
 * On device pre close, tear down hyperz and cmask filps on r1xx-r5xx
 * (all asics).
 */
void radeon_driver_preclose_kms(struct drm_device *dev,
				struct drm_file *file_priv)
{
	struct radeon_device *rdev = dev->dev_private;
	if (rdev->hyperz_filp == file_priv)
		rdev->hyperz_filp = NULL;
	if (rdev->cmask_filp == file_priv)
		rdev->cmask_filp = NULL;
	radeon_uvd_free_handles(rdev, file_priv);
}

/*
 * VBlank related functions.
 */
/**
 * radeon_get_vblank_counter_kms - get frame count
 *
 * @dev: drm dev pointer
 * @crtc: crtc to get the frame count from
 *
 * Gets the frame count on the requested crtc (all asics).
 * Returns frame count on success, -EINVAL on failure.
 */
u32 radeon_get_vblank_counter_kms(struct drm_device *dev, int crtc)
{
	struct radeon_device *rdev = dev->dev_private;

	if (crtc < 0 || crtc >= rdev->num_crtc) {
		DRM_ERROR("Invalid crtc %d\n", crtc);
		return -EINVAL;
	}

	return radeon_get_vblank_counter(rdev, crtc);
}

/**
 * radeon_enable_vblank_kms - enable vblank interrupt
 *
 * @dev: drm dev pointer
 * @crtc: crtc to enable vblank interrupt for
 *
 * Enable the interrupt on the requested crtc (all asics).
 * Returns 0 on success, -EINVAL on failure.
 */
int radeon_enable_vblank_kms(struct drm_device *dev, int crtc)
{
	struct radeon_device *rdev = dev->dev_private;
	unsigned long irqflags;
	int r;

	if (crtc < 0 || crtc >= rdev->num_crtc) {
		DRM_ERROR("Invalid crtc %d\n", crtc);
		return -EINVAL;
	}

	spin_lock_irqsave(&rdev->irq.lock, irqflags);
	rdev->irq.crtc_vblank_int[crtc] = true;
	r = radeon_irq_set(rdev);
	spin_unlock_irqrestore(&rdev->irq.lock, irqflags);
	return r;
}

/**
 * radeon_disable_vblank_kms - disable vblank interrupt
 *
 * @dev: drm dev pointer
 * @crtc: crtc to disable vblank interrupt for
 *
 * Disable the interrupt on the requested crtc (all asics).
 */
void radeon_disable_vblank_kms(struct drm_device *dev, int crtc)
{
	struct radeon_device *rdev = dev->dev_private;
	unsigned long irqflags;

	if (crtc < 0 || crtc >= rdev->num_crtc) {
		DRM_ERROR("Invalid crtc %d\n", crtc);
		return;
	}

	spin_lock_irqsave(&rdev->irq.lock, irqflags);
	rdev->irq.crtc_vblank_int[crtc] = false;
	radeon_irq_set(rdev);
	spin_unlock_irqrestore(&rdev->irq.lock, irqflags);
}

/**
 * radeon_get_vblank_timestamp_kms - get vblank timestamp
 *
 * @dev: drm dev pointer
 * @crtc: crtc to get the timestamp for
 * @max_error: max error
 * @vblank_time: time value
 * @flags: flags passed to the driver
 *
 * Gets the timestamp on the requested crtc based on the
 * scanout position.  (all asics).
 * Returns postive status flags on success, negative error on failure.
 */
int radeon_get_vblank_timestamp_kms(struct drm_device *dev, int crtc,
				    int *max_error,
				    struct timeval *vblank_time,
				    unsigned flags)
{
	struct drm_crtc *drmcrtc;
	struct radeon_device *rdev = dev->dev_private;

	if (crtc < 0 || crtc >= dev->num_crtcs) {
		DRM_ERROR("Invalid crtc %d\n", crtc);
		return -EINVAL;
	}

	/* Get associated drm_crtc: */
	drmcrtc = &rdev->mode_info.crtcs[crtc]->base;

	/* Helper routine in DRM core does all the work: */
	return drm_calc_vbltimestamp_from_scanoutpos(dev, crtc, max_error,
						     vblank_time, flags,
						     drmcrtc);
}

#define KMS_INVALID_IOCTL(name)						\
int name(struct drm_device *dev, void *data, struct drm_file *file_priv)\
{									\
	DRM_ERROR("invalid ioctl with kms %s\n", __func__);		\
	return -EINVAL;							\
}

/*
 * All these ioctls are invalid in kms world.
 */
KMS_INVALID_IOCTL(radeon_cp_init_kms)
KMS_INVALID_IOCTL(radeon_cp_start_kms)
KMS_INVALID_IOCTL(radeon_cp_stop_kms)
KMS_INVALID_IOCTL(radeon_cp_reset_kms)
KMS_INVALID_IOCTL(radeon_cp_idle_kms)
KMS_INVALID_IOCTL(radeon_cp_resume_kms)
KMS_INVALID_IOCTL(radeon_engine_reset_kms)
KMS_INVALID_IOCTL(radeon_fullscreen_kms)
KMS_INVALID_IOCTL(radeon_cp_swap_kms)
KMS_INVALID_IOCTL(radeon_cp_clear_kms)
KMS_INVALID_IOCTL(radeon_cp_vertex_kms)
KMS_INVALID_IOCTL(radeon_cp_indices_kms)
KMS_INVALID_IOCTL(radeon_cp_texture_kms)
KMS_INVALID_IOCTL(radeon_cp_stipple_kms)
KMS_INVALID_IOCTL(radeon_cp_indirect_kms)
KMS_INVALID_IOCTL(radeon_cp_vertex2_kms)
KMS_INVALID_IOCTL(radeon_cp_cmdbuf_kms)
KMS_INVALID_IOCTL(radeon_cp_getparam_kms)
KMS_INVALID_IOCTL(radeon_cp_flip_kms)
KMS_INVALID_IOCTL(radeon_mem_alloc_kms)
KMS_INVALID_IOCTL(radeon_mem_free_kms)
KMS_INVALID_IOCTL(radeon_mem_init_heap_kms)
KMS_INVALID_IOCTL(radeon_irq_emit_kms)
KMS_INVALID_IOCTL(radeon_irq_wait_kms)
KMS_INVALID_IOCTL(radeon_cp_setparam_kms)
KMS_INVALID_IOCTL(radeon_surface_alloc_kms)
KMS_INVALID_IOCTL(radeon_surface_free_kms)


const struct drm_ioctl_desc radeon_ioctls_kms[] = {
	DRM_IOCTL_DEF_DRV(RADEON_CP_INIT, radeon_cp_init_kms, DRM_AUTH|DRM_MASTER|DRM_ROOT_ONLY),
	DRM_IOCTL_DEF_DRV(RADEON_CP_START, radeon_cp_start_kms, DRM_AUTH|DRM_MASTER|DRM_ROOT_ONLY),
	DRM_IOCTL_DEF_DRV(RADEON_CP_STOP, radeon_cp_stop_kms, DRM_AUTH|DRM_MASTER|DRM_ROOT_ONLY),
	DRM_IOCTL_DEF_DRV(RADEON_CP_RESET, radeon_cp_reset_kms, DRM_AUTH|DRM_MASTER|DRM_ROOT_ONLY),
	DRM_IOCTL_DEF_DRV(RADEON_CP_IDLE, radeon_cp_idle_kms, DRM_AUTH),
	DRM_IOCTL_DEF_DRV(RADEON_CP_RESUME, radeon_cp_resume_kms, DRM_AUTH),
	DRM_IOCTL_DEF_DRV(RADEON_RESET, radeon_engine_reset_kms, DRM_AUTH),
	DRM_IOCTL_DEF_DRV(RADEON_FULLSCREEN, radeon_fullscreen_kms, DRM_AUTH),
	DRM_IOCTL_DEF_DRV(RADEON_SWAP, radeon_cp_swap_kms, DRM_AUTH),
	DRM_IOCTL_DEF_DRV(RADEON_CLEAR, radeon_cp_clear_kms, DRM_AUTH),
	DRM_IOCTL_DEF_DRV(RADEON_VERTEX, radeon_cp_vertex_kms, DRM_AUTH),
	DRM_IOCTL_DEF_DRV(RADEON_INDICES, radeon_cp_indices_kms, DRM_AUTH),
	DRM_IOCTL_DEF_DRV(RADEON_TEXTURE, radeon_cp_texture_kms, DRM_AUTH),
	DRM_IOCTL_DEF_DRV(RADEON_STIPPLE, radeon_cp_stipple_kms, DRM_AUTH),
	DRM_IOCTL_DEF_DRV(RADEON_INDIRECT, radeon_cp_indirect_kms, DRM_AUTH|DRM_MASTER|DRM_ROOT_ONLY),
	DRM_IOCTL_DEF_DRV(RADEON_VERTEX2, radeon_cp_vertex2_kms, DRM_AUTH),
	DRM_IOCTL_DEF_DRV(RADEON_CMDBUF, radeon_cp_cmdbuf_kms, DRM_AUTH),
	DRM_IOCTL_DEF_DRV(RADEON_GETPARAM, radeon_cp_getparam_kms, DRM_AUTH),
	DRM_IOCTL_DEF_DRV(RADEON_FLIP, radeon_cp_flip_kms, DRM_AUTH),
	DRM_IOCTL_DEF_DRV(RADEON_ALLOC, radeon_mem_alloc_kms, DRM_AUTH),
	DRM_IOCTL_DEF_DRV(RADEON_FREE, radeon_mem_free_kms, DRM_AUTH),
	DRM_IOCTL_DEF_DRV(RADEON_INIT_HEAP, radeon_mem_init_heap_kms, DRM_AUTH|DRM_MASTER|DRM_ROOT_ONLY),
	DRM_IOCTL_DEF_DRV(RADEON_IRQ_EMIT, radeon_irq_emit_kms, DRM_AUTH),
	DRM_IOCTL_DEF_DRV(RADEON_IRQ_WAIT, radeon_irq_wait_kms, DRM_AUTH),
	DRM_IOCTL_DEF_DRV(RADEON_SETPARAM, radeon_cp_setparam_kms, DRM_AUTH),
	DRM_IOCTL_DEF_DRV(RADEON_SURF_ALLOC, radeon_surface_alloc_kms, DRM_AUTH),
	DRM_IOCTL_DEF_DRV(RADEON_SURF_FREE, radeon_surface_free_kms, DRM_AUTH),
	/* KMS */
	DRM_IOCTL_DEF_DRV(RADEON_GEM_INFO, radeon_gem_info_ioctl, DRM_AUTH|DRM_UNLOCKED|DRM_RENDER_ALLOW),
	DRM_IOCTL_DEF_DRV(RADEON_GEM_CREATE, radeon_gem_create_ioctl, DRM_AUTH|DRM_UNLOCKED|DRM_RENDER_ALLOW),
	DRM_IOCTL_DEF_DRV(RADEON_GEM_MMAP, radeon_gem_mmap_ioctl, DRM_AUTH|DRM_UNLOCKED|DRM_RENDER_ALLOW),
	DRM_IOCTL_DEF_DRV(RADEON_GEM_SET_DOMAIN, radeon_gem_set_domain_ioctl, DRM_AUTH|DRM_UNLOCKED|DRM_RENDER_ALLOW),
	DRM_IOCTL_DEF_DRV(RADEON_GEM_PREAD, radeon_gem_pread_ioctl, DRM_AUTH|DRM_UNLOCKED),
	DRM_IOCTL_DEF_DRV(RADEON_GEM_PWRITE, radeon_gem_pwrite_ioctl, DRM_AUTH|DRM_UNLOCKED),
	DRM_IOCTL_DEF_DRV(RADEON_GEM_WAIT_IDLE, radeon_gem_wait_idle_ioctl, DRM_AUTH|DRM_UNLOCKED|DRM_RENDER_ALLOW),
	DRM_IOCTL_DEF_DRV(RADEON_CS, radeon_cs_ioctl, DRM_AUTH|DRM_UNLOCKED|DRM_RENDER_ALLOW),
	DRM_IOCTL_DEF_DRV(RADEON_INFO, radeon_info_ioctl, DRM_AUTH|DRM_UNLOCKED|DRM_RENDER_ALLOW),
	DRM_IOCTL_DEF_DRV(RADEON_GEM_SET_TILING, radeon_gem_set_tiling_ioctl, DRM_AUTH|DRM_UNLOCKED|DRM_RENDER_ALLOW),
	DRM_IOCTL_DEF_DRV(RADEON_GEM_GET_TILING, radeon_gem_get_tiling_ioctl, DRM_AUTH|DRM_UNLOCKED|DRM_RENDER_ALLOW),
	DRM_IOCTL_DEF_DRV(RADEON_GEM_BUSY, radeon_gem_busy_ioctl, DRM_AUTH|DRM_UNLOCKED|DRM_RENDER_ALLOW),
	DRM_IOCTL_DEF_DRV(RADEON_GEM_VA, radeon_gem_va_ioctl, DRM_AUTH|DRM_UNLOCKED|DRM_RENDER_ALLOW),
};
int radeon_max_kms_ioctl = DRM_ARRAY_SIZE(radeon_ioctls_kms);<|MERGE_RESOLUTION|>--- conflicted
+++ resolved
@@ -449,11 +449,6 @@
 			return -EINVAL;
 		}
 		break;
-<<<<<<< HEAD
-	case RADEON_INFO_SI_CP_DMA_COMPUTE:
-		*value = 1;
-		break;
-=======
 	case RADEON_INFO_CIK_MACROTILE_MODE_ARRAY:
 		if (rdev->family >= CHIP_BONAIRE) {
 			value = rdev->config.cik.macrotile_mode_array;
@@ -475,7 +470,6 @@
 			DRM_DEBUG_KMS("BACKEND_ENABLED_MASK is si+ only!\n");
 		}
 		break;
->>>>>>> d8ec26d7
 	default:
 		DRM_DEBUG_KMS("Invalid request %d\n", info->request);
 		return -EINVAL;
