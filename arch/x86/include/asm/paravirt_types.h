#ifndef _ASM_X86_PARAVIRT_TYPES_H
#define _ASM_X86_PARAVIRT_TYPES_H

/* Bitmask of what can be clobbered: usually at least eax. */
#define CLBR_NONE 0
#define CLBR_EAX  (1 << 0)
#define CLBR_ECX  (1 << 1)
#define CLBR_EDX  (1 << 2)
#define CLBR_EDI  (1 << 3)

#ifdef CONFIG_X86_32
/* CLBR_ANY should match all regs platform has. For i386, that's just it */
#define CLBR_ANY  ((1 << 4) - 1)

#define CLBR_ARG_REGS	(CLBR_EAX | CLBR_EDX | CLBR_ECX)
#define CLBR_RET_REG	(CLBR_EAX | CLBR_EDX)
#define CLBR_SCRATCH	(0)
#else
#define CLBR_RAX  CLBR_EAX
#define CLBR_RCX  CLBR_ECX
#define CLBR_RDX  CLBR_EDX
#define CLBR_RDI  CLBR_EDI
#define CLBR_RSI  (1 << 4)
#define CLBR_R8   (1 << 5)
#define CLBR_R9   (1 << 6)
#define CLBR_R10  (1 << 7)
#define CLBR_R11  (1 << 8)

#define CLBR_ANY  ((1 << 9) - 1)

#define CLBR_ARG_REGS	(CLBR_RDI | CLBR_RSI | CLBR_RDX | \
			 CLBR_RCX | CLBR_R8 | CLBR_R9)
#define CLBR_RET_REG	(CLBR_RAX)
#define CLBR_SCRATCH	(CLBR_R10 | CLBR_R11)

#endif /* X86_64 */

#define CLBR_CALLEE_SAVE ((CLBR_ARG_REGS | CLBR_SCRATCH) & ~CLBR_RET_REG)

#ifndef __ASSEMBLY__

#include <asm/desc_defs.h>
#include <asm/kmap_types.h>
#include <asm/pgtable_types.h>

struct page;
struct thread_struct;
struct desc_ptr;
struct tss_struct;
struct mm_struct;
struct desc_struct;
struct task_struct;
struct cpumask;
struct flush_tlb_info;

/*
 * Wrapper type for pointers to code which uses the non-standard
 * calling convention.  See PV_CALL_SAVE_REGS_THUNK below.
 */
struct paravirt_callee_save {
	void *func;
};

/* general info */
struct pv_info {
	unsigned int kernel_rpl;
	int shared_kernel_pmd;

#ifdef CONFIG_X86_64
	u16 extra_user_64bit_cs;  /* __USER_CS if none */
#endif

	const char *name;
};

struct pv_init_ops {
	/*
	 * Patch may replace one of the defined code sequences with
	 * arbitrary code, subject to the same register constraints.
	 * This generally means the code is not free to clobber any
	 * registers other than EAX.  The patch function should return
	 * the number of bytes of code generated, as we nop pad the
	 * rest in generic code.
	 */
	unsigned (*patch)(u8 type, u16 clobber, void *insnbuf,
			  unsigned long addr, unsigned len);
} __no_randomize_layout;


struct pv_lazy_ops {
	/* Set deferred update mode, used for batching operations. */
	void (*enter)(void);
	void (*leave)(void);
	void (*flush)(void);
} __no_randomize_layout;

struct pv_time_ops {
	unsigned long long (*sched_clock)(void);
	unsigned long long (*steal_clock)(int cpu);
} __no_randomize_layout;

struct pv_cpu_ops {
	/* hooks for various privileged instructions */
	unsigned long (*get_debugreg)(int regno);
	void (*set_debugreg)(int regno, unsigned long value);

	unsigned long (*read_cr0)(void);
	void (*write_cr0)(unsigned long);

	void (*write_cr4)(unsigned long);

#ifdef CONFIG_X86_64
	unsigned long (*read_cr8)(void);
	void (*write_cr8)(unsigned long);
#endif

	/* Segment descriptor handling */
	void (*load_tr_desc)(void);
	void (*load_gdt)(const struct desc_ptr *);
	void (*load_idt)(const struct desc_ptr *);
	void (*set_ldt)(const void *desc, unsigned entries);
	unsigned long (*store_tr)(void);
	void (*load_tls)(struct thread_struct *t, unsigned int cpu);
#ifdef CONFIG_X86_64
	void (*load_gs_index)(unsigned int idx);
#endif
	void (*write_ldt_entry)(struct desc_struct *ldt, int entrynum,
				const void *desc);
	void (*write_gdt_entry)(struct desc_struct *,
				int entrynum, const void *desc, int size);
	void (*write_idt_entry)(gate_desc *,
				int entrynum, const gate_desc *gate);
	void (*alloc_ldt)(struct desc_struct *ldt, unsigned entries);
	void (*free_ldt)(struct desc_struct *ldt, unsigned entries);

	void (*load_sp0)(struct tss_struct *tss, struct thread_struct *t);

	void (*set_iopl_mask)(unsigned mask);

	void (*wbinvd)(void);
	void (*io_delay)(void);

	/* cpuid emulation, mostly so that caps bits can be disabled */
	void (*cpuid)(unsigned int *eax, unsigned int *ebx,
		      unsigned int *ecx, unsigned int *edx);

	/* Unsafe MSR operations.  These will warn or panic on failure. */
	u64 (*read_msr)(unsigned int msr);
	void (*write_msr)(unsigned int msr, unsigned low, unsigned high);

	/*
	 * Safe MSR operations.
	 * read sets err to 0 or -EIO.  write returns 0 or -EIO.
	 */
	u64 (*read_msr_safe)(unsigned int msr, int *err);
	int (*write_msr_safe)(unsigned int msr, unsigned low, unsigned high);

	u64 (*read_pmc)(int counter);

	/*
	 * Switch to usermode gs and return to 64-bit usermode using
	 * sysret.  Only used in 64-bit kernels to return to 64-bit
	 * processes.  Usermode register state, including %rsp, must
	 * already be restored.
	 */
	void (*usergs_sysret64)(void);

	/* Normal iret.  Jump to this with the standard iret stack
	   frame set up. */
	void (*iret)(void);

	void (*swapgs)(void);

	void (*start_context_switch)(struct task_struct *prev);
	void (*end_context_switch)(struct task_struct *next);
} __no_randomize_layout;

struct pv_irq_ops {
	/*
	 * Get/set interrupt state.  save_fl and restore_fl are only
	 * expected to use X86_EFLAGS_IF; all other bits
	 * returned from save_fl are undefined, and may be ignored by
	 * restore_fl.
	 *
	 * NOTE: These functions callers expect the callee to preserve
	 * more registers than the standard C calling convention.
	 */
	struct paravirt_callee_save save_fl;
	struct paravirt_callee_save restore_fl;
	struct paravirt_callee_save irq_disable;
	struct paravirt_callee_save irq_enable;

	void (*safe_halt)(void);
	void (*halt)(void);

<<<<<<< HEAD
#ifdef CONFIG_X86_64
	void (*adjust_exception_frame)(void);
#endif
=======
>>>>>>> bb176f67
} __no_randomize_layout;

struct pv_mmu_ops {
	unsigned long (*read_cr2)(void);
	void (*write_cr2)(unsigned long);

	unsigned long (*read_cr3)(void);
	void (*write_cr3)(unsigned long);

	/*
	 * Hooks for intercepting the creation/use/destruction of an
	 * mm_struct.
	 */
	void (*activate_mm)(struct mm_struct *prev,
			    struct mm_struct *next);
	void (*dup_mmap)(struct mm_struct *oldmm,
			 struct mm_struct *mm);
	void (*exit_mmap)(struct mm_struct *mm);


	/* TLB operations */
	void (*flush_tlb_user)(void);
	void (*flush_tlb_kernel)(void);
	void (*flush_tlb_single)(unsigned long addr);
	void (*flush_tlb_others)(const struct cpumask *cpus,
				 const struct flush_tlb_info *info);

	/* Hooks for allocating and freeing a pagetable top-level */
	int  (*pgd_alloc)(struct mm_struct *mm);
	void (*pgd_free)(struct mm_struct *mm, pgd_t *pgd);

	/*
	 * Hooks for allocating/releasing pagetable pages when they're
	 * attached to a pagetable
	 */
	void (*alloc_pte)(struct mm_struct *mm, unsigned long pfn);
	void (*alloc_pmd)(struct mm_struct *mm, unsigned long pfn);
	void (*alloc_pud)(struct mm_struct *mm, unsigned long pfn);
	void (*alloc_p4d)(struct mm_struct *mm, unsigned long pfn);
	void (*release_pte)(unsigned long pfn);
	void (*release_pmd)(unsigned long pfn);
	void (*release_pud)(unsigned long pfn);
	void (*release_p4d)(unsigned long pfn);

	/* Pagetable manipulation functions */
	void (*set_pte)(pte_t *ptep, pte_t pteval);
	void (*set_pte_at)(struct mm_struct *mm, unsigned long addr,
			   pte_t *ptep, pte_t pteval);
	void (*set_pmd)(pmd_t *pmdp, pmd_t pmdval);

	pte_t (*ptep_modify_prot_start)(struct mm_struct *mm, unsigned long addr,
					pte_t *ptep);
	void (*ptep_modify_prot_commit)(struct mm_struct *mm, unsigned long addr,
					pte_t *ptep, pte_t pte);

	struct paravirt_callee_save pte_val;
	struct paravirt_callee_save make_pte;

	struct paravirt_callee_save pgd_val;
	struct paravirt_callee_save make_pgd;

#if CONFIG_PGTABLE_LEVELS >= 3
#ifdef CONFIG_X86_PAE
	void (*set_pte_atomic)(pte_t *ptep, pte_t pteval);
	void (*pte_clear)(struct mm_struct *mm, unsigned long addr,
			  pte_t *ptep);
	void (*pmd_clear)(pmd_t *pmdp);

#endif	/* CONFIG_X86_PAE */

	void (*set_pud)(pud_t *pudp, pud_t pudval);

	struct paravirt_callee_save pmd_val;
	struct paravirt_callee_save make_pmd;

#if CONFIG_PGTABLE_LEVELS >= 4
	struct paravirt_callee_save pud_val;
	struct paravirt_callee_save make_pud;

	void (*set_p4d)(p4d_t *p4dp, p4d_t p4dval);

#if CONFIG_PGTABLE_LEVELS >= 5
	struct paravirt_callee_save p4d_val;
	struct paravirt_callee_save make_p4d;

	void (*set_pgd)(pgd_t *pgdp, pgd_t pgdval);
#endif	/* CONFIG_PGTABLE_LEVELS >= 5 */

#endif	/* CONFIG_PGTABLE_LEVELS >= 4 */

#endif	/* CONFIG_PGTABLE_LEVELS >= 3 */

	struct pv_lazy_ops lazy_mode;

	/* dom0 ops */

	/* Sometimes the physical address is a pfn, and sometimes its
	   an mfn.  We can tell which is which from the index. */
	void (*set_fixmap)(unsigned /* enum fixed_addresses */ idx,
			   phys_addr_t phys, pgprot_t flags);
} __no_randomize_layout;

struct arch_spinlock;
#ifdef CONFIG_SMP
#include <asm/spinlock_types.h>
#endif

struct qspinlock;

struct pv_lock_ops {
	void (*queued_spin_lock_slowpath)(struct qspinlock *lock, u32 val);
	struct paravirt_callee_save queued_spin_unlock;

	void (*wait)(u8 *ptr, u8 val);
	void (*kick)(int cpu);

	struct paravirt_callee_save vcpu_is_preempted;
} __no_randomize_layout;

/* This contains all the paravirt structures: we get a convenient
 * number for each function using the offset which we use to indicate
 * what to patch. */
struct paravirt_patch_template {
	struct pv_init_ops pv_init_ops;
	struct pv_time_ops pv_time_ops;
	struct pv_cpu_ops pv_cpu_ops;
	struct pv_irq_ops pv_irq_ops;
	struct pv_mmu_ops pv_mmu_ops;
	struct pv_lock_ops pv_lock_ops;
} __no_randomize_layout;

extern struct pv_info pv_info;
extern struct pv_init_ops pv_init_ops;
extern struct pv_time_ops pv_time_ops;
extern struct pv_cpu_ops pv_cpu_ops;
extern struct pv_irq_ops pv_irq_ops;
extern struct pv_mmu_ops pv_mmu_ops;
extern struct pv_lock_ops pv_lock_ops;

#define PARAVIRT_PATCH(x)					\
	(offsetof(struct paravirt_patch_template, x) / sizeof(void *))

#define paravirt_type(op)				\
	[paravirt_typenum] "i" (PARAVIRT_PATCH(op)),	\
	[paravirt_opptr] "i" (&(op))
#define paravirt_clobber(clobber)		\
	[paravirt_clobber] "i" (clobber)

/*
 * Generate some code, and mark it as patchable by the
 * apply_paravirt() alternate instruction patcher.
 */
#define _paravirt_alt(insn_string, type, clobber)	\
	"771:\n\t" insn_string "\n" "772:\n"		\
	".pushsection .parainstructions,\"a\"\n"	\
	_ASM_ALIGN "\n"					\
	_ASM_PTR " 771b\n"				\
	"  .byte " type "\n"				\
	"  .byte 772b-771b\n"				\
	"  .short " clobber "\n"			\
	".popsection\n"

/* Generate patchable code, with the default asm parameters. */
#define paravirt_alt(insn_string)					\
	_paravirt_alt(insn_string, "%c[paravirt_typenum]", "%c[paravirt_clobber]")

/* Simple instruction patching code. */
#define NATIVE_LABEL(a,x,b) "\n\t.globl " a #x "_" #b "\n" a #x "_" #b ":\n\t"

#define DEF_NATIVE(ops, name, code)					\
	__visible extern const char start_##ops##_##name[], end_##ops##_##name[];	\
	asm(NATIVE_LABEL("start_", ops, name) code NATIVE_LABEL("end_", ops, name))

unsigned paravirt_patch_ident_32(void *insnbuf, unsigned len);
unsigned paravirt_patch_ident_64(void *insnbuf, unsigned len);
unsigned paravirt_patch_call(void *insnbuf,
			     const void *target, u16 tgt_clobbers,
			     unsigned long addr, u16 site_clobbers,
			     unsigned len);
unsigned paravirt_patch_jmp(void *insnbuf, const void *target,
			    unsigned long addr, unsigned len);
unsigned paravirt_patch_default(u8 type, u16 clobbers, void *insnbuf,
				unsigned long addr, unsigned len);

unsigned paravirt_patch_insns(void *insnbuf, unsigned len,
			      const char *start, const char *end);

unsigned native_patch(u8 type, u16 clobbers, void *ibuf,
		      unsigned long addr, unsigned len);

int paravirt_disable_iospace(void);

/*
 * This generates an indirect call based on the operation type number.
 * The type number, computed in PARAVIRT_PATCH, is derived from the
 * offset into the paravirt_patch_template structure, and can therefore be
 * freely converted back into a structure offset.
 */
#define PARAVIRT_CALL	"call *%c[paravirt_opptr];"

/*
 * These macros are intended to wrap calls through one of the paravirt
 * ops structs, so that they can be later identified and patched at
 * runtime.
 *
 * Normally, a call to a pv_op function is a simple indirect call:
 * (pv_op_struct.operations)(args...).
 *
 * Unfortunately, this is a relatively slow operation for modern CPUs,
 * because it cannot necessarily determine what the destination
 * address is.  In this case, the address is a runtime constant, so at
 * the very least we can patch the call to e a simple direct call, or
 * ideally, patch an inline implementation into the callsite.  (Direct
 * calls are essentially free, because the call and return addresses
 * are completely predictable.)
 *
 * For i386, these macros rely on the standard gcc "regparm(3)" calling
 * convention, in which the first three arguments are placed in %eax,
 * %edx, %ecx (in that order), and the remaining arguments are placed
 * on the stack.  All caller-save registers (eax,edx,ecx) are expected
 * to be modified (either clobbered or used for return values).
 * X86_64, on the other hand, already specifies a register-based calling
 * conventions, returning at %rax, with parameteres going on %rdi, %rsi,
 * %rdx, and %rcx. Note that for this reason, x86_64 does not need any
 * special handling for dealing with 4 arguments, unlike i386.
 * However, x86_64 also have to clobber all caller saved registers, which
 * unfortunately, are quite a bit (r8 - r11)
 *
 * The call instruction itself is marked by placing its start address
 * and size into the .parainstructions section, so that
 * apply_paravirt() in arch/i386/kernel/alternative.c can do the
 * appropriate patching under the control of the backend pv_init_ops
 * implementation.
 *
 * Unfortunately there's no way to get gcc to generate the args setup
 * for the call, and then allow the call itself to be generated by an
 * inline asm.  Because of this, we must do the complete arg setup and
 * return value handling from within these macros.  This is fairly
 * cumbersome.
 *
 * There are 5 sets of PVOP_* macros for dealing with 0-4 arguments.
 * It could be extended to more arguments, but there would be little
 * to be gained from that.  For each number of arguments, there are
 * the two VCALL and CALL variants for void and non-void functions.
 *
 * When there is a return value, the invoker of the macro must specify
 * the return type.  The macro then uses sizeof() on that type to
 * determine whether its a 32 or 64 bit value, and places the return
 * in the right register(s) (just %eax for 32-bit, and %edx:%eax for
 * 64-bit). For x86_64 machines, it just returns at %rax regardless of
 * the return value size.
 *
 * 64-bit arguments are passed as a pair of adjacent 32-bit arguments
 * i386 also passes 64-bit arguments as a pair of adjacent 32-bit arguments
 * in low,high order
 *
 * Small structures are passed and returned in registers.  The macro
 * calling convention can't directly deal with this, so the wrapper
 * functions must do this.
 *
 * These PVOP_* macros are only defined within this header.  This
 * means that all uses must be wrapped in inline functions.  This also
 * makes sure the incoming and outgoing types are always correct.
 */
#ifdef CONFIG_X86_32
#define PVOP_VCALL_ARGS							\
	unsigned long __eax = __eax, __edx = __edx, __ecx = __ecx;

#define PVOP_CALL_ARGS			PVOP_VCALL_ARGS

#define PVOP_CALL_ARG1(x)		"a" ((unsigned long)(x))
#define PVOP_CALL_ARG2(x)		"d" ((unsigned long)(x))
#define PVOP_CALL_ARG3(x)		"c" ((unsigned long)(x))

#define PVOP_VCALL_CLOBBERS		"=a" (__eax), "=d" (__edx),	\
					"=c" (__ecx)
#define PVOP_CALL_CLOBBERS		PVOP_VCALL_CLOBBERS

#define PVOP_VCALLEE_CLOBBERS		"=a" (__eax), "=d" (__edx)
#define PVOP_CALLEE_CLOBBERS		PVOP_VCALLEE_CLOBBERS

#define EXTRA_CLOBBERS
#define VEXTRA_CLOBBERS
#else  /* CONFIG_X86_64 */
/* [re]ax isn't an arg, but the return val */
#define PVOP_VCALL_ARGS						\
	unsigned long __edi = __edi, __esi = __esi,		\
		__edx = __edx, __ecx = __ecx, __eax = __eax;

#define PVOP_CALL_ARGS		PVOP_VCALL_ARGS

#define PVOP_CALL_ARG1(x)		"D" ((unsigned long)(x))
#define PVOP_CALL_ARG2(x)		"S" ((unsigned long)(x))
#define PVOP_CALL_ARG3(x)		"d" ((unsigned long)(x))
#define PVOP_CALL_ARG4(x)		"c" ((unsigned long)(x))

#define PVOP_VCALL_CLOBBERS	"=D" (__edi),				\
				"=S" (__esi), "=d" (__edx),		\
				"=c" (__ecx)
#define PVOP_CALL_CLOBBERS	PVOP_VCALL_CLOBBERS, "=a" (__eax)

/* void functions are still allowed [re]ax for scratch */
#define PVOP_VCALLEE_CLOBBERS	"=a" (__eax)
#define PVOP_CALLEE_CLOBBERS	PVOP_VCALLEE_CLOBBERS

#define EXTRA_CLOBBERS	 , "r8", "r9", "r10", "r11"
#define VEXTRA_CLOBBERS	 , "rax", "r8", "r9", "r10", "r11"
#endif	/* CONFIG_X86_32 */

#ifdef CONFIG_PARAVIRT_DEBUG
#define PVOP_TEST_NULL(op)	BUG_ON(op == NULL)
#else
#define PVOP_TEST_NULL(op)	((void)op)
#endif

#define PVOP_RETMASK(rettype)						\
	({	unsigned long __mask = ~0UL;				\
		switch (sizeof(rettype)) {				\
		case 1: __mask =       0xffUL; break;			\
		case 2: __mask =     0xffffUL; break;			\
		case 4: __mask = 0xffffffffUL; break;			\
		default: break;						\
		}							\
		__mask;							\
	})


#define ____PVOP_CALL(rettype, op, clbr, call_clbr, extra_clbr,		\
		      pre, post, ...)					\
	({								\
		rettype __ret;						\
		PVOP_CALL_ARGS;						\
		PVOP_TEST_NULL(op);					\
		/* This is 32-bit specific, but is okay in 64-bit */	\
		/* since this condition will never hold */		\
		if (sizeof(rettype) > sizeof(unsigned long)) {		\
			asm volatile(pre				\
				     paravirt_alt(PARAVIRT_CALL)	\
				     post				\
				     : call_clbr, ASM_CALL_CONSTRAINT	\
				     : paravirt_type(op),		\
				       paravirt_clobber(clbr),		\
				       ##__VA_ARGS__			\
				     : "memory", "cc" extra_clbr);	\
			__ret = (rettype)((((u64)__edx) << 32) | __eax); \
		} else {						\
			asm volatile(pre				\
				     paravirt_alt(PARAVIRT_CALL)	\
				     post				\
				     : call_clbr, ASM_CALL_CONSTRAINT	\
				     : paravirt_type(op),		\
				       paravirt_clobber(clbr),		\
				       ##__VA_ARGS__			\
				     : "memory", "cc" extra_clbr);	\
			__ret = (rettype)(__eax & PVOP_RETMASK(rettype));	\
		}							\
		__ret;							\
	})

#define __PVOP_CALL(rettype, op, pre, post, ...)			\
	____PVOP_CALL(rettype, op, CLBR_ANY, PVOP_CALL_CLOBBERS,	\
		      EXTRA_CLOBBERS, pre, post, ##__VA_ARGS__)

#define __PVOP_CALLEESAVE(rettype, op, pre, post, ...)			\
	____PVOP_CALL(rettype, op.func, CLBR_RET_REG,			\
		      PVOP_CALLEE_CLOBBERS, ,				\
		      pre, post, ##__VA_ARGS__)


#define ____PVOP_VCALL(op, clbr, call_clbr, extra_clbr, pre, post, ...)	\
	({								\
		PVOP_VCALL_ARGS;					\
		PVOP_TEST_NULL(op);					\
		asm volatile(pre					\
			     paravirt_alt(PARAVIRT_CALL)		\
			     post					\
			     : call_clbr, ASM_CALL_CONSTRAINT		\
			     : paravirt_type(op),			\
			       paravirt_clobber(clbr),			\
			       ##__VA_ARGS__				\
			     : "memory", "cc" extra_clbr);		\
	})

#define __PVOP_VCALL(op, pre, post, ...)				\
	____PVOP_VCALL(op, CLBR_ANY, PVOP_VCALL_CLOBBERS,		\
		       VEXTRA_CLOBBERS,					\
		       pre, post, ##__VA_ARGS__)

#define __PVOP_VCALLEESAVE(op, pre, post, ...)				\
	____PVOP_VCALL(op.func, CLBR_RET_REG,				\
		      PVOP_VCALLEE_CLOBBERS, ,				\
		      pre, post, ##__VA_ARGS__)



#define PVOP_CALL0(rettype, op)						\
	__PVOP_CALL(rettype, op, "", "")
#define PVOP_VCALL0(op)							\
	__PVOP_VCALL(op, "", "")

#define PVOP_CALLEE0(rettype, op)					\
	__PVOP_CALLEESAVE(rettype, op, "", "")
#define PVOP_VCALLEE0(op)						\
	__PVOP_VCALLEESAVE(op, "", "")


#define PVOP_CALL1(rettype, op, arg1)					\
	__PVOP_CALL(rettype, op, "", "", PVOP_CALL_ARG1(arg1))
#define PVOP_VCALL1(op, arg1)						\
	__PVOP_VCALL(op, "", "", PVOP_CALL_ARG1(arg1))

#define PVOP_CALLEE1(rettype, op, arg1)					\
	__PVOP_CALLEESAVE(rettype, op, "", "", PVOP_CALL_ARG1(arg1))
#define PVOP_VCALLEE1(op, arg1)						\
	__PVOP_VCALLEESAVE(op, "", "", PVOP_CALL_ARG1(arg1))


#define PVOP_CALL2(rettype, op, arg1, arg2)				\
	__PVOP_CALL(rettype, op, "", "", PVOP_CALL_ARG1(arg1),		\
		    PVOP_CALL_ARG2(arg2))
#define PVOP_VCALL2(op, arg1, arg2)					\
	__PVOP_VCALL(op, "", "", PVOP_CALL_ARG1(arg1),			\
		     PVOP_CALL_ARG2(arg2))

#define PVOP_CALLEE2(rettype, op, arg1, arg2)				\
	__PVOP_CALLEESAVE(rettype, op, "", "", PVOP_CALL_ARG1(arg1),	\
			  PVOP_CALL_ARG2(arg2))
#define PVOP_VCALLEE2(op, arg1, arg2)					\
	__PVOP_VCALLEESAVE(op, "", "", PVOP_CALL_ARG1(arg1),		\
			   PVOP_CALL_ARG2(arg2))


#define PVOP_CALL3(rettype, op, arg1, arg2, arg3)			\
	__PVOP_CALL(rettype, op, "", "", PVOP_CALL_ARG1(arg1),		\
		    PVOP_CALL_ARG2(arg2), PVOP_CALL_ARG3(arg3))
#define PVOP_VCALL3(op, arg1, arg2, arg3)				\
	__PVOP_VCALL(op, "", "", PVOP_CALL_ARG1(arg1),			\
		     PVOP_CALL_ARG2(arg2), PVOP_CALL_ARG3(arg3))

/* This is the only difference in x86_64. We can make it much simpler */
#ifdef CONFIG_X86_32
#define PVOP_CALL4(rettype, op, arg1, arg2, arg3, arg4)			\
	__PVOP_CALL(rettype, op,					\
		    "push %[_arg4];", "lea 4(%%esp),%%esp;",		\
		    PVOP_CALL_ARG1(arg1), PVOP_CALL_ARG2(arg2),		\
		    PVOP_CALL_ARG3(arg3), [_arg4] "mr" ((u32)(arg4)))
#define PVOP_VCALL4(op, arg1, arg2, arg3, arg4)				\
	__PVOP_VCALL(op,						\
		    "push %[_arg4];", "lea 4(%%esp),%%esp;",		\
		    "0" ((u32)(arg1)), "1" ((u32)(arg2)),		\
		    "2" ((u32)(arg3)), [_arg4] "mr" ((u32)(arg4)))
#else
#define PVOP_CALL4(rettype, op, arg1, arg2, arg3, arg4)			\
	__PVOP_CALL(rettype, op, "", "",				\
		    PVOP_CALL_ARG1(arg1), PVOP_CALL_ARG2(arg2),		\
		    PVOP_CALL_ARG3(arg3), PVOP_CALL_ARG4(arg4))
#define PVOP_VCALL4(op, arg1, arg2, arg3, arg4)				\
	__PVOP_VCALL(op, "", "",					\
		     PVOP_CALL_ARG1(arg1), PVOP_CALL_ARG2(arg2),	\
		     PVOP_CALL_ARG3(arg3), PVOP_CALL_ARG4(arg4))
#endif

/* Lazy mode for batching updates / context switch */
enum paravirt_lazy_mode {
	PARAVIRT_LAZY_NONE,
	PARAVIRT_LAZY_MMU,
	PARAVIRT_LAZY_CPU,
};

enum paravirt_lazy_mode paravirt_get_lazy_mode(void);
void paravirt_start_context_switch(struct task_struct *prev);
void paravirt_end_context_switch(struct task_struct *next);

void paravirt_enter_lazy_mmu(void);
void paravirt_leave_lazy_mmu(void);
void paravirt_flush_lazy_mmu(void);

void _paravirt_nop(void);
u32 _paravirt_ident_32(u32);
u64 _paravirt_ident_64(u64);

#define paravirt_nop	((void *)_paravirt_nop)

/* These all sit in the .parainstructions section to tell us what to patch. */
struct paravirt_patch_site {
	u8 *instr; 		/* original instructions */
	u8 instrtype;		/* type of this instruction */
	u8 len;			/* length of original instruction */
	u16 clobbers;		/* what registers you may clobber */
};

extern struct paravirt_patch_site __parainstructions[],
	__parainstructions_end[];

#endif	/* __ASSEMBLY__ */

#endif	/* _ASM_X86_PARAVIRT_TYPES_H */<|MERGE_RESOLUTION|>--- conflicted
+++ resolved
@@ -193,12 +193,6 @@
 	void (*safe_halt)(void);
 	void (*halt)(void);
 
-<<<<<<< HEAD
-#ifdef CONFIG_X86_64
-	void (*adjust_exception_frame)(void);
-#endif
-=======
->>>>>>> bb176f67
 } __no_randomize_layout;
 
 struct pv_mmu_ops {
